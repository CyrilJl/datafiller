--- conflicted
+++ resolved
@@ -124,20 +124,6 @@
     assert len(rows_to_keep) * len(cols_to_keep) >= 4
 
 
-<<<<<<< HEAD
-from datafiller._optimask import (
-    _get_largest_rectangle,
-    _process_index,
-    apply_p_step,
-    groupby_max,
-    is_decreasing,
-    numba_apply_permutation,
-    numba_apply_permutation_inplace,
-)
-
-
-=======
->>>>>>> 7314e812
 def test_get_largest_rectangle_branch():
     heights = np.array([1, 2, 3])
     m, n = 5, 4  # n > len(heights)
